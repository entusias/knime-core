--- conflicted
+++ resolved
@@ -1,35 +1,4 @@
 <?xml version="1.0" encoding="utf-8"?>
-<<<<<<< HEAD
-<!DOCTYPE knimeNode PUBLIC "-//UNIKN//DTD KNIME Node 1.0//EN" "http://www.knime.org/Node.dtd">
-<knimeNode icon="xval.png" type="Other">
-	<name>Aggregator</name>
-	
-	<shortDescription>
-		Node that aggregates the result for cross validation.
-	</shortDescription>
-	
-	<fullDescription>
-		<intro>
-			This node is hard-wired to the outports of the cross validator.
-			Connect it to the predictor node of your choice and select
-			the target column (containing the row's &quot;true&quot; class
-			label) and the prediction column in the dialog.
-		</intro>
-		<option name="Target column">Containing the true class label.</option>
-		<option name="Prediction column">Containing the prediction label</option>
-	</fullDescription>
-	
-	<ports>
-		<dataIn index="0" name="Outport from predictor">
-			Contains the class column and the prediction column to compare.
-		</dataIn>
-		<dataOut index="0" name="Prediction table">
-			A copy of the input table
-		</dataOut>
-		<dataOut index="1" name="Error rates">Error rates for all validations</dataOut>
-	</ports>
-	
-=======
 <!DOCTYPE knimeNode PUBLIC "-//UNIKN//DTD KNIME Node 2.0//EN" "http://www.knime.org/Node.dtd">
 <knimeNode icon="xval.png" type="LoopEnd">
     <name>X-Aggregator</name>
@@ -53,5 +22,4 @@
         <dataOut index="0" name="Prediction table">Collected output tables from the predictor</dataOut>
         <dataOut index="1" name="Error rates">Error rates for all iterations</dataOut>
     </ports>
->>>>>>> e116f9a6
 </knimeNode>