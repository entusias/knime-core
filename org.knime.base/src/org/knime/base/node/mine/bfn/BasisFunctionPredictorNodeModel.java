/*
 * --------------------------------------------------------------------- *
 * This source code, its documentation and all appendant files
 * are protected by copyright law. All rights reserved.
 *
 * Copyright, 2003 - 2007
 * University of Konstanz, Germany
 * Chair for Bioinformatics and Information Mining (Prof. M. Berthold)
 * and KNIME GmbH, Konstanz, Germany
 *
 * You may not modify, publish, transmit, transfer or sell, reproduce,
 * create derivative works from, distribute, perform, display, or in
 * any way exploit any of the content, in whole or in part, except as
 * otherwise expressly permitted in writing by the copyright owner or
 * as specified in the license file distributed with this product.
 *
 * If you have any questions please contact the copyright holder:
 * website: www.knime.org
 * email: contact@knime.org
 * --------------------------------------------------------------------- *
 */
package org.knime.base.node.mine.bfn;

import java.io.File;
import java.util.ArrayList;
import java.util.List;
import java.util.Set;

import org.knime.core.data.DataColumnSpec;
import org.knime.core.data.DataTableSpec;
import org.knime.core.data.DataType;
import org.knime.core.data.DoubleValue;
import org.knime.core.data.container.ColumnRearranger;
import org.knime.core.node.BufferedDataTable;
import org.knime.core.node.CanceledExecutionException;
import org.knime.core.node.ExecutionContext;
import org.knime.core.node.ExecutionMonitor;
import org.knime.core.node.InvalidSettingsException;
import org.knime.core.node.ModelContentRO;
import org.knime.core.node.NodeLogger;
import org.knime.core.node.NodeModel;
import org.knime.core.node.NodeSettingsRO;
import org.knime.core.node.NodeSettingsWO;

/**
 * The basis function predictor model performing a prediction on the data from
 * the first input and the radial basisfunction model from the second.
 * 
 * @see BasisFunctionPredictorCellFactory
 * 
 * @author Thomas Gabriel, University of Konstanz
 */
public abstract class BasisFunctionPredictorNodeModel extends NodeModel {
    
    private String m_applyColumn = "Winner";

    private double m_dontKnow = -1.0;
    
    private boolean m_ignoreDontKnow = false;

    private final List<BasisFunctionPredictorRow> m_bfs = 
        new ArrayList<BasisFunctionPredictorRow>();

    private DataColumnSpec[] m_modelSpec;
    
    /**
     * Creates a new basisfunction predictor model with two inputs, the first
     * one which contains the data and the second with the model.
     */
<<<<<<< HEAD
    protected BasisFunctionPredictorNodeModel() {
        super(1, 1, 1, 0);
=======
    protected BasisFunctionPredictorNodeModel(final PortType model) {
        super(new PortType[]{model, BufferedDataTable.TYPE},
              new PortType[]{BufferedDataTable.TYPE});
>>>>>>> e116f9a6
    }

    /**
     * {@inheritDoc}
     */
    @Override
<<<<<<< HEAD
    public BufferedDataTable[] execute(final BufferedDataTable[] data,
            final ExecutionContext exec) throws CanceledExecutionException {
        // data spec
        final DataTableSpec dataSpec = data[0].getDataTableSpec();
=======
    public BufferedDataTable[] execute(final PortObject[] portObj,
            final ExecutionContext exec) 
            throws CanceledExecutionException, InvalidSettingsException {
        BasisFunctionPortObject pred = (BasisFunctionPortObject) portObj[0];
        final DataTableSpec modelSpec = pred.getSpec();
        final BufferedDataTable data = (BufferedDataTable) portObj[1];
        final DataTableSpec dataSpec = data.getDataTableSpec();
>>>>>>> e116f9a6
        final ColumnRearranger colreg = new ColumnRearranger(dataSpec);
        colreg.append(new BasisFunctionPredictorCellFactory(
                dataSpec, m_modelSpec, m_bfs, m_applyColumn, m_dontKnow,
                normalizeClassification()));
        
        return new BufferedDataTable[]{exec.createColumnRearrangeTable(
                data[0], colreg, exec)};
    }

    /**
     * {@inheritDoc}
     */
    @Override
    public void loadModelContent(final int index,
            final ModelContentRO predParams) throws InvalidSettingsException {
        assert index == 0;
        if (predParams != null) {
            // load rules
            ModelContentRO ruleModel = predParams.getModelContent("rules");
            for (String key : ruleModel.keySet()) {
                ModelContentRO bfParam = ruleModel.getModelContent(key);
                BasisFunctionPredictorRow bf = createPredictorRow(bfParam);
                m_bfs.add(bf);
            }
            // load model info
            ModelContentRO modelInfo = predParams.getModelContent("model_spec");
            Set<String> keySet = modelInfo.keySet();
            m_modelSpec = new DataColumnSpec[keySet.size()];
            int idx = 0;
            for (String key : keySet) {
                m_modelSpec[idx] = 
                    DataColumnSpec.load(modelInfo.getConfig(key));
                idx++;
            }
        } else {
            // reset model
            reset();
        }
    }

    /**
     * Return specific predictor row for the given <code>ModelContent</code>.
     * 
     * @param pp the content the read the predictive row from
     * @return a new predictor row
     * @throws InvalidSettingsException if the rule can be read from model
     *             content
     */
    protected abstract BasisFunctionPredictorRow createPredictorRow(
            ModelContentRO pp) throws InvalidSettingsException;
    
    /**
     * @return <code>true</code> if normalization is required for output
     */
    public abstract boolean normalizeClassification();
    
    /**
     * @return a list of basisfunction rules
     */
    public List<BasisFunctionPredictorRow> getRules() {
        return m_bfs;
    }
    
    /**
     * @return the column name contained the winner prediction
     */
    public String getApplyColumn() {
        return m_applyColumn;
    }
    
    /**
     * @return spec of the applied data
     */
    public DataColumnSpec[] getModelSpecs() {
        return m_modelSpec;
    }
    
    /**
     * @return the <i>don't know</i> class probability between 0.0 and 1.0
     */
    public double getDontKnowClassDegree() {
        return m_dontKnow;
    }

    /**
     * {@inheritDoc}
     */
    @Override
    public DataTableSpec[] configure(final DataTableSpec[] inSpecs)
            throws InvalidSettingsException {
<<<<<<< HEAD
        if (m_bfs.size() == 0) {
            throw new InvalidSettingsException("No rules available!");
        }
        if (m_modelSpec == null || m_modelSpec.length == 0) {
            throw new InvalidSettingsException("No model spec found.");
        }
                
        // data model columns need to be in the data
        for (int i = 0; i < m_modelSpec.length - 5; i++) {
            int idx = inSpecs[0].findColumnIndex(m_modelSpec[i].getName());
            if (idx >= 0) {
                DataType dataType = inSpecs[0].getColumnSpec(idx).getType();
                Class<? extends DataValue> prefValue = 
                    m_modelSpec[i].getType().getPreferredValueClass();
                if (!dataType.isCompatible(prefValue)) {
                    throw new InvalidSettingsException("Model column '"
                            + m_modelSpec[i].getName() + "' of type '"
                            + m_modelSpec[i].getType() 
                            + "' is not a super type of '" + dataType + "'");
                }
            } else {
                throw new InvalidSettingsException("Model column name '"
                        + m_modelSpec[i].getName() + "' not in data spec.");
            }
        }
        return new DataTableSpec[]{createSpec(inSpecs[0]).createSpec()};
    }
    
    private ColumnRearranger createSpec(final DataTableSpec oSpec) {
        String newColumn = m_applyColumn;
        int idx = 0;
        final String dupString = "_duplicate";
        while (true) {
            // if apply column exist, "_duplicate<id>" is appended 
            if (oSpec.containsName(newColumn)) {
                newColumn = m_applyColumn + dupString;
                if (idx > 0) {
                    newColumn += idx;
                }
                idx++;
            } else {
                if (!m_applyColumn.equals(newColumn)) {
                    String msg = 
                        "The apply column name \"" + m_applyColumn 
                        + "\" has changed to \"" + newColumn
                        + "\" to avoid duplicate column names.";
                    setWarningMessage(msg);
                    NodeLogger.getLogger(
                            BasisFunctionPredictorNodeModel.class).warn(msg);
                    // set new column name
                    m_applyColumn = newColumn;
                }     
                break;
            }
        }
        ColumnRearranger colreg = new ColumnRearranger(oSpec);
        colreg.append(new BasisFunctionPredictorCellFactory(
                m_modelSpec, m_applyColumn));
        return colreg;
=======
        // get model spec
        final DataTableSpec modelSpec = (DataTableSpec) portObjSpec[0];
        // get data spec
        final DataTableSpec dataSpec = (DataTableSpec) portObjSpec[1];
        
        final ColumnRearranger colreg = createRearranger(dataSpec, modelSpec);
        colreg.append(new BasisFunctionPredictorCellFactory(
                modelSpec, m_applyColumn));
        return new DataTableSpec[]{colreg.createSpec()};
    }
    
    /**
     * Creates a column rearranger based on the data spec. The new apply column
     * is appended.
     * @param dataSpec data spec
     * @param modelSpec model spec
     * @return column rearranger from data spec
     * @throws InvalidSettingsException if the settings are not valid against
     *      data and/or model spec
     */
    public final ColumnRearranger createRearranger(final DataTableSpec dataSpec,
            final DataTableSpec modelSpec) throws InvalidSettingsException {
        if (modelSpec.getNumColumns() == 0) {
            throw new InvalidSettingsException("Model spec must not be empty.");
        }
        // all model columns need to be in the data spec
        for (int i = 0; i < modelSpec.getNumColumns() - 5; i++) {
            DataColumnSpec cspec = modelSpec.getColumnSpec(i);
            int idx = dataSpec.findColumnIndex(cspec.getName());
            if (idx >= 0) {
                DataType dataType = dataSpec.getColumnSpec(idx).getType();
                if (!dataType.isCompatible(DoubleValue.class)) {
                    throw new InvalidSettingsException("Data column \""
                        + dataSpec.getColumnSpec(idx).getName() + "\"" 
                        + " is not compatible with DoubleValue.");
                }
            } else {
                throw new InvalidSettingsException("Model column \""
                        + cspec.getName() + "\" not in data spec.");
            }
        }
        m_applyColumn = DataTableSpec.getUniqueColumnName(
                dataSpec, m_applyColumn);
        return new ColumnRearranger(dataSpec);
>>>>>>> e116f9a6
    }
    
    /**
     * Resets the translator.
     */
    @Override
    public final void reset() {
        // remove list of basisfunctions
        m_bfs.clear();
        // clear model spec
        m_modelSpec = null;
    }

    /**
     * {@inheritDoc}
     */
    @Override
    public void loadValidatedSettingsFrom(final NodeSettingsRO settings)
            throws InvalidSettingsException {
        // prediction column name
        m_applyColumn = settings
                .getString(BasisFunctionPredictorNodeDialog.APPLY_COLUMN);
        // don't know class
        m_dontKnow = settings
                .getDouble(BasisFunctionPredictorNodeDialog.DONT_KNOW_PROP);
        m_ignoreDontKnow = settings.getBoolean(
                BasisFunctionPredictorNodeDialog.CFG_DONT_KNOW_IGNORE, false);
    }

    /**
     * {@inheritDoc}
     */
    @Override
    public void saveSettingsTo(final NodeSettingsWO settings) {
        // prediction column name
        settings.addString(BasisFunctionPredictorNodeDialog.APPLY_COLUMN,
                m_applyColumn);
        // don't know class
        settings.addDouble(BasisFunctionPredictorNodeDialog.DONT_KNOW_PROP,
                m_dontKnow);
        settings.addBoolean(
                BasisFunctionPredictorNodeDialog.CFG_DONT_KNOW_IGNORE, 
                m_ignoreDontKnow);
    }

    /**
     * {@inheritDoc}
     */
    @Override
    public void validateSettings(final NodeSettingsRO settings)
            throws InvalidSettingsException {
        StringBuffer sb = new StringBuffer();
        // prediction column name
        String s = null;
        try {
            s = settings
                    .getString(BasisFunctionPredictorNodeDialog.APPLY_COLUMN);
        } catch (InvalidSettingsException ise) {
            sb.append(ise.getMessage() + "\n");
        }
        if (s == null || s.length() == 0) {
            sb.append("Empty prediction column name not allowed.\n");
        }
        // don't know class
        try {
            settings.getDouble(BasisFunctionPredictorNodeDialog.DONT_KNOW_PROP);
        } catch (InvalidSettingsException ise) {
            sb.append(ise.getMessage());
        }

        if (sb.length() > 0) {
            throw new InvalidSettingsException(sb.toString());
        }
    }

    /**
     * {@inheritDoc}
     */
    @Override
    public void loadInternals(final File internDir,
            final ExecutionMonitor exec) {

    }

    /**
     * {@inheritDoc}
     */
    @Override
    public void saveInternals(final File internDir,
            final ExecutionMonitor exec) {

    }
}<|MERGE_RESOLUTION|>--- conflicted
+++ resolved
@@ -3,7 +3,7 @@
  * This source code, its documentation and all appendant files
  * are protected by copyright law. All rights reserved.
  *
- * Copyright, 2003 - 2007
+ * Copyright, 2003 - 2008
  * University of Konstanz, Germany
  * Chair for Bioinformatics and Information Mining (Prof. M. Berthold)
  * and KNIME GmbH, Konstanz, Germany
@@ -22,9 +22,6 @@
 package org.knime.base.node.mine.bfn;
 
 import java.io.File;
-import java.util.ArrayList;
-import java.util.List;
-import java.util.Set;
 
 import org.knime.core.data.DataColumnSpec;
 import org.knime.core.data.DataTableSpec;
@@ -35,12 +32,13 @@
 import org.knime.core.node.CanceledExecutionException;
 import org.knime.core.node.ExecutionContext;
 import org.knime.core.node.ExecutionMonitor;
+import org.knime.core.node.GenericNodeModel;
 import org.knime.core.node.InvalidSettingsException;
-import org.knime.core.node.ModelContentRO;
-import org.knime.core.node.NodeLogger;
-import org.knime.core.node.NodeModel;
 import org.knime.core.node.NodeSettingsRO;
 import org.knime.core.node.NodeSettingsWO;
+import org.knime.core.node.PortObject;
+import org.knime.core.node.PortObjectSpec;
+import org.knime.core.node.PortType;
 
 /**
  * The basis function predictor model performing a prediction on the data from
@@ -50,43 +48,28 @@
  * 
  * @author Thomas Gabriel, University of Konstanz
  */
-public abstract class BasisFunctionPredictorNodeModel extends NodeModel {
+public abstract class BasisFunctionPredictorNodeModel extends GenericNodeModel {
     
     private String m_applyColumn = "Winner";
 
     private double m_dontKnow = -1.0;
     
     private boolean m_ignoreDontKnow = false;
-
-    private final List<BasisFunctionPredictorRow> m_bfs = 
-        new ArrayList<BasisFunctionPredictorRow>();
-
-    private DataColumnSpec[] m_modelSpec;
     
     /**
      * Creates a new basisfunction predictor model with two inputs, the first
      * one which contains the data and the second with the model.
-     */
-<<<<<<< HEAD
-    protected BasisFunctionPredictorNodeModel() {
-        super(1, 1, 1, 0);
-=======
+     * @param model type of the basisfunction model at the in-port
+     */
     protected BasisFunctionPredictorNodeModel(final PortType model) {
         super(new PortType[]{model, BufferedDataTable.TYPE},
               new PortType[]{BufferedDataTable.TYPE});
->>>>>>> e116f9a6
-    }
-
-    /**
-     * {@inheritDoc}
-     */
-    @Override
-<<<<<<< HEAD
-    public BufferedDataTable[] execute(final BufferedDataTable[] data,
-            final ExecutionContext exec) throws CanceledExecutionException {
-        // data spec
-        final DataTableSpec dataSpec = data[0].getDataTableSpec();
-=======
+    }
+
+    /**
+     * {@inheritDoc}
+     */
+    @Override
     public BufferedDataTable[] execute(final PortObject[] portObj,
             final ExecutionContext exec) 
             throws CanceledExecutionException, InvalidSettingsException {
@@ -94,69 +77,18 @@
         final DataTableSpec modelSpec = pred.getSpec();
         final BufferedDataTable data = (BufferedDataTable) portObj[1];
         final DataTableSpec dataSpec = data.getDataTableSpec();
->>>>>>> e116f9a6
         final ColumnRearranger colreg = new ColumnRearranger(dataSpec);
         colreg.append(new BasisFunctionPredictorCellFactory(
-                dataSpec, m_modelSpec, m_bfs, m_applyColumn, m_dontKnow,
-                normalizeClassification()));
-        
-        return new BufferedDataTable[]{exec.createColumnRearrangeTable(
-                data[0], colreg, exec)};
-    }
-
-    /**
-     * {@inheritDoc}
-     */
-    @Override
-    public void loadModelContent(final int index,
-            final ModelContentRO predParams) throws InvalidSettingsException {
-        assert index == 0;
-        if (predParams != null) {
-            // load rules
-            ModelContentRO ruleModel = predParams.getModelContent("rules");
-            for (String key : ruleModel.keySet()) {
-                ModelContentRO bfParam = ruleModel.getModelContent(key);
-                BasisFunctionPredictorRow bf = createPredictorRow(bfParam);
-                m_bfs.add(bf);
-            }
-            // load model info
-            ModelContentRO modelInfo = predParams.getModelContent("model_spec");
-            Set<String> keySet = modelInfo.keySet();
-            m_modelSpec = new DataColumnSpec[keySet.size()];
-            int idx = 0;
-            for (String key : keySet) {
-                m_modelSpec[idx] = 
-                    DataColumnSpec.load(modelInfo.getConfig(key));
-                idx++;
-            }
-        } else {
-            // reset model
-            reset();
-        }
-    }
-
-    /**
-     * Return specific predictor row for the given <code>ModelContent</code>.
-     * 
-     * @param pp the content the read the predictive row from
-     * @return a new predictor row
-     * @throws InvalidSettingsException if the rule can be read from model
-     *             content
-     */
-    protected abstract BasisFunctionPredictorRow createPredictorRow(
-            ModelContentRO pp) throws InvalidSettingsException;
+                dataSpec, modelSpec, pred.getBasisFunctions(), 
+                m_applyColumn, m_dontKnow, normalizeClassification()));
+       return new BufferedDataTable[]{exec.createColumnRearrangeTable(
+                data, colreg, exec)};
+    }
     
     /**
      * @return <code>true</code> if normalization is required for output
      */
     public abstract boolean normalizeClassification();
-    
-    /**
-     * @return a list of basisfunction rules
-     */
-    public List<BasisFunctionPredictorRow> getRules() {
-        return m_bfs;
-    }
     
     /**
      * @return the column name contained the winner prediction
@@ -166,13 +98,6 @@
     }
     
     /**
-     * @return spec of the applied data
-     */
-    public DataColumnSpec[] getModelSpecs() {
-        return m_modelSpec;
-    }
-    
-    /**
      * @return the <i>don't know</i> class probability between 0.0 and 1.0
      */
     public double getDontKnowClassDegree() {
@@ -183,69 +108,8 @@
      * {@inheritDoc}
      */
     @Override
-    public DataTableSpec[] configure(final DataTableSpec[] inSpecs)
+    public DataTableSpec[] configure(final PortObjectSpec[] portObjSpec)
             throws InvalidSettingsException {
-<<<<<<< HEAD
-        if (m_bfs.size() == 0) {
-            throw new InvalidSettingsException("No rules available!");
-        }
-        if (m_modelSpec == null || m_modelSpec.length == 0) {
-            throw new InvalidSettingsException("No model spec found.");
-        }
-                
-        // data model columns need to be in the data
-        for (int i = 0; i < m_modelSpec.length - 5; i++) {
-            int idx = inSpecs[0].findColumnIndex(m_modelSpec[i].getName());
-            if (idx >= 0) {
-                DataType dataType = inSpecs[0].getColumnSpec(idx).getType();
-                Class<? extends DataValue> prefValue = 
-                    m_modelSpec[i].getType().getPreferredValueClass();
-                if (!dataType.isCompatible(prefValue)) {
-                    throw new InvalidSettingsException("Model column '"
-                            + m_modelSpec[i].getName() + "' of type '"
-                            + m_modelSpec[i].getType() 
-                            + "' is not a super type of '" + dataType + "'");
-                }
-            } else {
-                throw new InvalidSettingsException("Model column name '"
-                        + m_modelSpec[i].getName() + "' not in data spec.");
-            }
-        }
-        return new DataTableSpec[]{createSpec(inSpecs[0]).createSpec()};
-    }
-    
-    private ColumnRearranger createSpec(final DataTableSpec oSpec) {
-        String newColumn = m_applyColumn;
-        int idx = 0;
-        final String dupString = "_duplicate";
-        while (true) {
-            // if apply column exist, "_duplicate<id>" is appended 
-            if (oSpec.containsName(newColumn)) {
-                newColumn = m_applyColumn + dupString;
-                if (idx > 0) {
-                    newColumn += idx;
-                }
-                idx++;
-            } else {
-                if (!m_applyColumn.equals(newColumn)) {
-                    String msg = 
-                        "The apply column name \"" + m_applyColumn 
-                        + "\" has changed to \"" + newColumn
-                        + "\" to avoid duplicate column names.";
-                    setWarningMessage(msg);
-                    NodeLogger.getLogger(
-                            BasisFunctionPredictorNodeModel.class).warn(msg);
-                    // set new column name
-                    m_applyColumn = newColumn;
-                }     
-                break;
-            }
-        }
-        ColumnRearranger colreg = new ColumnRearranger(oSpec);
-        colreg.append(new BasisFunctionPredictorCellFactory(
-                m_modelSpec, m_applyColumn));
-        return colreg;
-=======
         // get model spec
         final DataTableSpec modelSpec = (DataTableSpec) portObjSpec[0];
         // get data spec
@@ -290,18 +154,14 @@
         m_applyColumn = DataTableSpec.getUniqueColumnName(
                 dataSpec, m_applyColumn);
         return new ColumnRearranger(dataSpec);
->>>>>>> e116f9a6
-    }
-    
-    /**
-     * Resets the translator.
-     */
-    @Override
-    public final void reset() {
-        // remove list of basisfunctions
-        m_bfs.clear();
-        // clear model spec
-        m_modelSpec = null;
+    }
+    
+    /**
+     * {@inheritDoc}
+     */
+    @Override
+    public void reset() {
+
     }
 
     /**
@@ -346,8 +206,8 @@
         // prediction column name
         String s = null;
         try {
-            s = settings
-                    .getString(BasisFunctionPredictorNodeDialog.APPLY_COLUMN);
+            s = settings.getString(
+                    BasisFunctionPredictorNodeDialog.APPLY_COLUMN);
         } catch (InvalidSettingsException ise) {
             sb.append(ise.getMessage() + "\n");
         }
