--- conflicted
+++ resolved
@@ -142,7 +142,7 @@
         for (int i = 0; i < parts.length; i++) {
             INodeContainer nc = parts[i].getNodeContainer();
             boolean hasView = nc.getNrViews() > 0;
-            hasView |= nc.hasInteractiveView() || nc.getInteractiveWebViews().size() > 0;
+            hasView |= nc.hasInteractiveView() || CastUtil.cast(nc, NodeContainer.class).getInteractiveWebViews().size() > 0;
             atLeastOneNodeIsExecuted |= nc.getNodeContainerState().isExecuted() && hasView;
         }
         return atLeastOneNodeIsExecuted;
@@ -159,12 +159,8 @@
         LOGGER.debug("Creating open default view job for " + nodeParts.length
                 + " node(s)...");
         for (NodeContainerEditPart p : nodeParts) {
-<<<<<<< HEAD
             final NodeContainer cont = CastUtil.cast(p.getNodeContainer(), NodeContainer.class);
-=======
-            final NodeContainer cont = p.getNodeContainer();
             final InteractiveWebViewsResult webViewsResult = cont.getInteractiveWebViews();
->>>>>>> 7e67bb4f
             boolean hasView = cont.getNrViews() > 0;
             hasView |= cont.hasInteractiveView() || webViewsResult.size() > 0;
             if (cont.getNodeContainerState().isExecuted() && hasView) {
