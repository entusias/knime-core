--- conflicted
+++ resolved
@@ -50,12 +50,7 @@
 import javax.swing.SwingUtilities;
 
 import org.eclipse.jface.resource.ImageDescriptor;
-<<<<<<< HEAD
-import org.eclipse.swt.graphics.Rectangle;
-import org.eclipse.ui.PlatformUI;
 import org.knime.core.api.node.workflow.INodeContainer;
-=======
->>>>>>> 7e67bb4f
 import org.knime.core.node.NodeLogger;
 import org.knime.core.node.util.CastUtil;
 import org.knime.core.node.workflow.NodeOutPort;
@@ -161,13 +156,8 @@
         LOGGER.debug("Creating open first out-port view job for "
                 + nodeParts.length + " node(s)...");
         for (NodeContainerEditPart p : nodeParts) {
-<<<<<<< HEAD
             final INodeContainer cont = p.getNodeContainer();
-            final Rectangle knimeWindowBounds = PlatformUI.getWorkbench().getActiveWorkbenchWindow().getShell().getBounds();
-=======
-            final NodeContainer cont = p.getNodeContainer();
             final java.awt.Rectangle knimeWindowBounds = OpenViewAction.getAppBoundsAsAWTRec();
->>>>>>> 7e67bb4f
             // first port is flow var port
             final OptionalInt portIndex = getPortIndex(cont);
             if (portIndex.isPresent()) {
@@ -175,17 +165,9 @@
                     /** {inheritDoc} */
                     @Override
                     public void run() {
-<<<<<<< HEAD
                         NodeOutPort port = CastUtil.cast(cont.getOutPort(portIndex.getAsInt()), NodeOutPort.class);
-                        LOGGER.debug("Open First Out-Port View "
-                           + cont.getName() + " on port " + port.getPortName());
-                        java.awt.Rectangle bounds = new java.awt.Rectangle(knimeWindowBounds.x, knimeWindowBounds.y, knimeWindowBounds.width, knimeWindowBounds.height);
-                        port.openPortView(port.getPortName(), bounds);
-=======
-                        NodeOutPort port = cont.getOutPort(portIndex.getAsInt());
                         LOGGER.debug("Open First Out-Port View " + cont.getName() + " on port " + port.getPortName());
                         port.openPortView(port.getPortName(), knimeWindowBounds);
->>>>>>> 7e67bb4f
                     }
                 });
             }
