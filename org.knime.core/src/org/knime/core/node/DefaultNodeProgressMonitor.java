/*
 * -------------------------------------------------------------------
 * This source code, its documentation and all appendant files
 * are protected by copyright law. All rights reserved.
 *
 * Copyright, 2003 - 2007
 * University of Konstanz, Germany
 * Chair for Bioinformatics and Information Mining (Prof. M. Berthold)
 * and KNIME GmbH, Konstanz, Germany
 *
 * You may not modify, publish, transmit, transfer or sell, reproduce,
 * create derivative works from, distribute, perform, display, or in
 * any way exploit any of the content, in whole or in part, except as
 * otherwise expressly permitted in writing by the copyright owner or
 * as specified in the license file distributed with this product.
 *
 * If you have any questions please contact the copyright holder:
 * website: www.knime.org
 * email: contact@knime.org
 * -------------------------------------------------------------------
 */
package org.knime.core.node;

import java.lang.ref.WeakReference;
import java.util.ArrayList;
import java.util.Iterator;
import java.util.List;
import java.util.Timer;
import java.util.TimerTask;
import java.util.concurrent.CopyOnWriteArrayList;

/**
 * The default node progress monitor which keep a progress value between 0 and
 * 1, and a progress message. Both can be <code>null</code> if not available
 * or set wrong (progress value out of range). Furthermore, it holds a flag
 * which indicates that the task during execution was interrupted.
 * <p>
 * This progress monitor uses a static timer task looking every 250 milliseconds
 * if progress information has changed. The <code>ProgressEvent</code> is
 * fired if either the value or message has changed only.
 *
 * @author Thomas Gabriel, University of Konstanz
 */
public class DefaultNodeProgressMonitor implements NodeProgressMonitor {
    private static final NodeLogger LOGGER =
            NodeLogger.getLogger(DefaultNodeProgressMonitor.class);

    /** The cancel requested flag. */
    private boolean m_cancelExecute;

    /**
     * Progress of the execution between 0 and 1, or null if not available.
     */
    private Double m_progress;

    /** The progress message. */
    private String m_message;

    /** The message to append; used by SubNodeProgressMonitor. */
    private String m_append;

    /** A set of progress listeners. */
    private final CopyOnWriteArrayList<NodeProgressListener> m_listeners;

    /** Timer period looking for changed progress information. */
    private static final int TIMER_PERIOD = 250;

    /**
     * Keeps a static list of these progress monitors if they are active. The
     * timer task iterates over this list and informs the monitors about new
     * progress information.
     */
    private static final List<WeakReference<DefaultNodeProgressMonitor>> PROGMONS =
            new CopyOnWriteArrayList<WeakReference<DefaultNodeProgressMonitor>>();

    /** If progress has changed. */
    private boolean m_changed = false;

    /**
     * The timer task which informs all currently active progress monitors about
     * new progress information.
     */
    private static final TimerTask TASK = new TimerTask() {
        @Override
        public void run() {
            // for maintenance only
            List<WeakReference<DefaultNodeProgressMonitor>> deadList =
                    new ArrayList<WeakReference<DefaultNodeProgressMonitor>>();
            for (Iterator<WeakReference<DefaultNodeProgressMonitor>> it =
                    PROGMONS.iterator(); it.hasNext();) {
                WeakReference<DefaultNodeProgressMonitor> next = it.next();
                DefaultNodeProgressMonitor p = next.get();

                if (p == null) {
                    deadList.add(next);
                } else if (p.m_changed) {
                    try {
                        p.fireProgressChanged(); // something has changed
                    } catch (Exception e) {
                        LOGGER.warn("Exception (\""
                                + e.getClass().getSimpleName() + "\") "
                                + " during event notification.", e);
                    }
                }
            }
            if (!deadList.isEmpty()) {
                PROGMONS.removeAll(deadList);
            }
        }
    };

    /** Timer used to schedule the task. */
    private static final Timer TIMER = new Timer("KNIME Progress Timer", true);

    static {
        // start timer once with the given task, starting time, and time period
        TIMER.scheduleAtFixedRate(TASK, 0, TIMER_PERIOD);
    }

    /**
     * Creates a new progress monitor with an empty set of listeners.
     *
     * @see #DefaultNodeProgressMonitor(NodeProgressListener)
     */
    public DefaultNodeProgressMonitor() {
        m_listeners = new CopyOnWriteArrayList<NodeProgressListener>();
        m_cancelExecute = false;
        m_progress = null;
        m_message = null;
        // add this progress monitor to the list of active ones
        PROGMONS.add(new WeakReference<DefaultNodeProgressMonitor>(this));
    }

    /**
     * Creates a new node progress monitor, with the cancel requested false, and
     * no progress.
     *
     * @param l Initial node progress listener.
     */
    public DefaultNodeProgressMonitor(final NodeProgressListener l) {
        this();
        addProgressListener(l);
    }

    /**
     * @return <code>true</code> if the execution of the
     *         <code>NodeModel</code> has been canceled.
     */
    boolean isCanceled() {
        return m_cancelExecute;
    }

    /**
     * Checks if the execution was canceled. If yes, it throws an
     * <code>CanceledExecutionExeption</code>.
     *
     * @see #isCanceled
     *
     * @throws CanceledExecutionException If the execution has been canceled.
     */
    public void checkCanceled() throws CanceledExecutionException {
        if (isCanceled()) {
            throw new CanceledExecutionException(
                    "ProgressMonitor has been canceled.");
        }
    }

    /**
     * Sets the cancel requested flag.
     */
    public void setExecuteCanceled() {
        m_cancelExecute = true;
    }

    /**
     * Updates the progress value and message if different from the current one.
     *
     * @see #setProgress(double)
     * @param progress The (new) progress value.
     * @param message The text message shown in the progress monitor.
     */
    public synchronized void setProgress(final double progress,
            final String message) {
        if (setProgressIntern(progress) | setMessageIntern(message, null)) {
            m_changed = true;
        }
    }

    /**
     * Sets a new progress value. If the value is not in range, it will be set
     * to <code>null</code>.
     *
     * @param progress The value between 0 and 1.
     */
    public synchronized void setProgress(final double progress) {
        if (setProgressIntern(progress)) {
            m_changed = true;
        }
    }

    /**
     * {@inheritDoc}
     */
    public synchronized void setMessage(final String message) {
        setProgress(message);
    }

    /**
     * Sets a new message according to the argument.
     *
     * @param message The text message shown in the progress monitor.
     */
    public void setProgress(final String message) {
        if (setMessageIntern(message, null)) {
            m_changed = true;
        }
    }

    private void appendMessage(final String append) {
        if (setMessageIntern(m_message, append)) {
            m_changed = true;
        }
    }

    /**
     * Sets progress internally, returns <code>true</code> if old value has
     * changed.
     */
    private boolean setProgressIntern(final double progress) {
        final Double oldProgress = m_progress;
        if (progress >= 0.0 && progress <= 1.0) {
            m_progress = progress;
        }
        boolean changed =
                oldProgress == null || oldProgress.doubleValue() != progress;
        return changed;
    }

    /**
     * Sets message internally, returns if old value has changed.
     */
    private boolean setMessageIntern(final String message, final String append) {
        if (message == m_message && append == m_append) {
            return false;
        }
        boolean changed = false;
        if (message == null || m_message == null) {
            changed = true;
        } else {
            changed = !message.equals(m_message);
        }
        m_message = message;
        if (append == null || m_append == null) {
            changed = true;
        } else {
            changed |= !append.equals(m_append);
        }
        m_append = append;
        return changed;
    }

    /**
     * @return The current progress value, or <code>null</code> if not yet
     *         set.
     */
    public Double getProgress() {
        return m_progress;
    }

    /**
     * @return The current progress message.
     */
    public String getMessage() {
        return m_message;
    }

    /**
     * {@inheritDoc}
     */
    public void addProgressListener(final NodeProgressListener l) {
        if ((l != null) && !m_listeners.contains(l)) {
            m_listeners.add(l);
        }
    }

    /**
     * {@inheritDoc}
     */
    public void removeProgressListener(final NodeProgressListener l) {
        if (l != null) {
            m_listeners.remove(l);
        }
    }

    /**
     * {@inheritDoc}
     */
    public void removeAllProgressListener() {
        m_listeners.clear();
    }

    private void fireProgressChanged() {
        m_changed = false;
        NodeProgressEvent pe =
                new NodeProgressEvent(getProgress(), createMessage(m_message,
                        m_append));
        for (NodeProgressListener l : m_listeners) {
            try {
<<<<<<< HEAD
                l.progressChanged(pe);
=======
                // we can't provide a useful node id here
                // TODO replace by null argument (0 is certainly misleading)
                l.progressChanged(new NodeProgressEvent(new NodeID(0), pe));
>>>>>>> e116f9a6
            } catch (Throwable t) {
                LOGGER.error("Exception while notifying listeners", t);
            }
        }
    }

    private static String createMessage(final String message,
            final String append) {
        String result = "";
        if (message != null) {
            result = message;
            if (append != null) {
                result += " - " + append;
            }
        } else if (append != null) {
            result = append;
        }
        return result;
    }

    /**
     * Progress monitor that is used by "sub-progresses", it doesn't have the
     * range [0, 1] but only [0, b] where b is user-defined.
     */
    static class SubNodeProgressMonitor implements NodeProgressMonitor {

        private final NodeProgressMonitor m_parent;

        private final double m_maxProg;

        private double m_lastProg;

        private String m_message;

        private String m_append;

        /**
         * Creates new sub progress monitor.
         *
         * @param parent The parent of this monitor, i.e. where to report
         *            progress to and get the canceled status from.
         * @param max The maximum progress (w.r.t parent) that this monitor
         *            should report.
         */
        SubNodeProgressMonitor(final NodeProgressMonitor parent,
                final double max) {
            m_maxProg = max;
            m_parent = parent;
            m_message = null;
        }

        /**
         * Must not be called. Throws IllegalStateException.
         *
         * @see NodeProgressMonitor#addProgressListener(NodeProgressListener)
         */
        public void addProgressListener(final NodeProgressListener l) {
            throw new IllegalStateException("This method must not be called.");
        }

        /**
         * Delegates to parent.
         *
         * @see NodeProgressMonitor#checkCanceled()
         */
        public void checkCanceled() throws CanceledExecutionException {
            m_parent.checkCanceled();
        }

        /**
         * {@inheritDoc}
         */
        public String getMessage() {
            if (m_message == null) {
                return "";
            } else {
                return m_message;
            }
        }

        /**
         * Get the subprogress, the value scaled to [0, 1].
         *
         * @see NodeProgressMonitor#getProgress()
         */
        public Double getProgress() {
            return m_lastProg;
        }

        /**
         * Must not be called. Throws IllegalStateException.
         *
         * @see NodeProgressMonitor#removeAllProgressListener()
         */
        public void removeAllProgressListener() {
            throw new IllegalStateException("This method must not be called.");
        }

        /**
         * Must not be called. Throws IllegalStateException.
         *
         * @see NodeProgressMonitor#removeProgressListener(NodeProgressListener)
         */
        public void removeProgressListener(final NodeProgressListener l) {
            throw new IllegalStateException("This method must not be called.");
        }

        /**
         * Must not be called. Throws IllegalStateException.
         *
         * @see NodeProgressMonitor#setExecuteCanceled()
         */
        public void setExecuteCanceled() {
            throw new IllegalStateException("This method must not be called.");
        }

        /**
         * {@inheritDoc}
         */
        public void setMessage(final String message) {
            setProgress(message);
        }

        /**
         * Delegates to parent.
         *
         * @see NodeProgressMonitor#setProgress(String)
         */
        public void setProgress(final String message) {
            setProgress(message, true);
        }

        /** Internal setter method, subject to override in silent progress mon.
         * @param message new message
         * @param append whether to append
         */
        void setProgress(final String message, final boolean append) {
            synchronized (m_parent) {
                m_message = message;
                if (append) {
                    m_append = null;
                }
                String create = createMessage(m_message, m_append);
                if (m_parent instanceof DefaultNodeProgressMonitor) {
                    ((DefaultNodeProgressMonitor)m_parent)
                            .appendMessage(create);
                } else if (m_parent instanceof SubNodeProgressMonitor) {
                    ((SubNodeProgressMonitor)m_parent).appendMessage(create);
                } else {
                    m_parent.setMessage(create);
                }
            }
        }

        /** @param append Message to append */
        void appendMessage(final String append) {
            m_append = append;
            setProgress(m_message, false);
        }

        /**
         * {@inheritDoc}
         */
        public void setProgress(final double progress, final String message) {
            synchronized (m_parent) {
                this.setProgress(progress);
                this.setMessage(message);
            }
        }

        /**
         * {@inheritDoc}
         */
        public void setProgress(final double progress) {
            // synchronization is imported here: multiple sub progresses may
            // report to the parent. "getOldProgress" and "setNewProgress" must
            // be an atomic operation
            synchronized (m_parent) {
                Double progressOfParent = m_parent.getProgress();
                double boundedProgress = Math.max(0.0, Math.min(progress, 1.0));
                // diff to the last progress update
                double diff = Math.max(0.0, boundedProgress - m_lastProg);
                double subProgress = Math.min(m_maxProg, diff * m_maxProg);
                if (progressOfParent != null) {
                    subProgress += progressOfParent;
                }
                // we silently swallow small progress updates here as a sequence
                // of updates (and all of which are scaled using m_maxProg) may
                // lead to a high accumulated rounding error
                if (diff < 0.001 && progressOfParent != null) {
                    // if the parent has no progress so far, we still set
                    // that small progress, for the parent to show 0%
                    return;
                }
                // the following is sort of a workaround: we know our parent's
                // old progress value, then try(!) to set an updated new value
                // and if the parent's new progress has indeed changed (this
                // object is the only one, which can set the parent's progress),
                // we can also update our internal progress. If
                // m_parent.setProgress did not result in a change of the
                // parent's progress, this object's update was too little to get
                // propagated, that means we stick with the previous propagated
                // progress
                m_parent.setProgress(subProgress);
                Double newProgressOfParent = m_parent.getProgress();
                if (newProgressOfParent != null) {
                    if (progressOfParent == null 
                            || progressOfParent.doubleValue() 
                                != newProgressOfParent.doubleValue()) {
                        m_lastProg = boundedProgress;
                    }
                }
            }
        }
    }

    /**
     * Silent progress monitor which does only forward changed of the progress
     * value rather than progress message.
     */
    static final class SilentSubNodeProgressMonitor extends
            SubNodeProgressMonitor {

        /**
         * @see SubNodeProgressMonitor
         *      #SubNodeProgressMonitor(NodeProgressMonitor, double)
         */
        SilentSubNodeProgressMonitor(final NodeProgressMonitor parent,
                final double max) {
            super(parent, max);
        }

        /**
         * {@inheritDoc}
         */
        @Override
        public void setProgress(final double prog, final String message) {
            super.setProgress(prog);
        }

        /**
         * {@inheritDoc}
         */
        @Override
        public void setMessage(final String arg0) {
            // do nothing here
        }
        
        /** {@inheritDoc} */
        @Override
        public void setProgress(final String message) {
            // do nothing here
        }
        
        /** {@inheritDoc} */
        @Override
        void appendMessage(final String append) {
            // do nothing here
        }
        
        /** {@inheritDoc} */
        @Override
        void setProgress(final String message, final boolean append) {
            // do nothing here
        }
    }

}<|MERGE_RESOLUTION|>--- conflicted
+++ resolved
@@ -3,7 +3,7 @@
  * This source code, its documentation and all appendant files
  * are protected by copyright law. All rights reserved.
  *
- * Copyright, 2003 - 2007
+ * Copyright, 2003 - 2008
  * University of Konstanz, Germany
  * Chair for Bioinformatics and Information Mining (Prof. M. Berthold)
  * and KNIME GmbH, Konstanz, Germany
@@ -29,6 +29,11 @@
 import java.util.TimerTask;
 import java.util.concurrent.CopyOnWriteArrayList;
 
+import org.knime.core.node.workflow.NodeID;
+import org.knime.core.node.workflow.NodeProgress;
+import org.knime.core.node.workflow.NodeProgressEvent;
+import org.knime.core.node.workflow.NodeProgressListener;
+
 /**
  * The default node progress monitor which keep a progress value between 0 and
  * 1, and a progress message. Both can be <code>null</code> if not available
@@ -143,6 +148,21 @@
     }
 
     /**
+     * Resets this monitor. I. e. no message and no progress is set. The cancel
+     * flag is cleared. The list of progress listeners is not affected.<br>
+     * NOTE: No notification is send to listeners!
+     * {@inheritDoc}
+     */
+    public synchronized void reset() {
+        if ((m_progress != null) || (m_message != null)) {
+            m_changed = true;
+        }
+        m_cancelExecute = false;
+        m_progress = null;
+        m_message = null;
+    }
+
+    /**
      * @return <code>true</code> if the execution of the
      *         <code>NodeModel</code> has been canceled.
      */
@@ -210,13 +230,13 @@
      *
      * @param message The text message shown in the progress monitor.
      */
-    public void setProgress(final String message) {
+    public synchronized void setProgress(final String message) {
         if (setMessageIntern(message, null)) {
             m_changed = true;
         }
     }
 
-    private void appendMessage(final String append) {
+    private synchronized void appendMessage(final String append) {
         if (setMessageIntern(m_message, append)) {
             m_changed = true;
         }
@@ -301,18 +321,14 @@
 
     private void fireProgressChanged() {
         m_changed = false;
-        NodeProgressEvent pe =
-                new NodeProgressEvent(getProgress(), createMessage(m_message,
+        NodeProgress pe =
+                new NodeProgress(getProgress(), createMessage(m_message,
                         m_append));
         for (NodeProgressListener l : m_listeners) {
             try {
-<<<<<<< HEAD
-                l.progressChanged(pe);
-=======
                 // we can't provide a useful node id here
                 // TODO replace by null argument (0 is certainly misleading)
                 l.progressChanged(new NodeProgressEvent(new NodeID(0), pe));
->>>>>>> e116f9a6
             } catch (Throwable t) {
                 LOGGER.error("Exception while notifying listeners", t);
             }
@@ -366,8 +382,7 @@
 
         /**
          * Must not be called. Throws IllegalStateException.
-         *
-         * @see NodeProgressMonitor#addProgressListener(NodeProgressListener)
+         * {@inheritDoc}
          */
         public void addProgressListener(final NodeProgressListener l) {
             throw new IllegalStateException("This method must not be called.");
@@ -376,7 +391,7 @@
         /**
          * Delegates to parent.
          *
-         * @see NodeProgressMonitor#checkCanceled()
+         * {@inheritDoc}
          */
         public void checkCanceled() throws CanceledExecutionException {
             m_parent.checkCanceled();
@@ -396,10 +411,17 @@
         /**
          * Get the subprogress, the value scaled to [0, 1].
          *
-         * @see NodeProgressMonitor#getProgress()
+         * {@inheritDoc}
          */
         public Double getProgress() {
             return m_lastProg;
+        }
+
+        /**
+         * {@inheritDoc}
+         */
+        public void reset() {
+            throw new IllegalStateException("This method must not be called.");
         }
 
         /**
@@ -414,7 +436,7 @@
         /**
          * Must not be called. Throws IllegalStateException.
          *
-         * @see NodeProgressMonitor#removeProgressListener(NodeProgressListener)
+         * {@inheritDoc}
          */
         public void removeProgressListener(final NodeProgressListener l) {
             throw new IllegalStateException("This method must not be called.");
@@ -423,7 +445,7 @@
         /**
          * Must not be called. Throws IllegalStateException.
          *
-         * @see NodeProgressMonitor#setExecuteCanceled()
+         * {@inheritDoc}
          */
         public void setExecuteCanceled() {
             throw new IllegalStateException("This method must not be called.");
@@ -439,7 +461,7 @@
         /**
          * Delegates to parent.
          *
-         * @see NodeProgressMonitor#setProgress(String)
+          * {@inheritDoc}
          */
         public void setProgress(final String message) {
             setProgress(message, true);
@@ -519,8 +541,8 @@
                 m_parent.setProgress(subProgress);
                 Double newProgressOfParent = m_parent.getProgress();
                 if (newProgressOfParent != null) {
-                    if (progressOfParent == null 
-                            || progressOfParent.doubleValue() 
+                    if (progressOfParent == null
+                            || progressOfParent.doubleValue()
                                 != newProgressOfParent.doubleValue()) {
                         m_lastProg = boundedProgress;
                     }
